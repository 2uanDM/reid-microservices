--- conflicted
+++ resolved
@@ -18,25 +18,7 @@
 from src.trackers import BYTETracker, Namespace
 from src.utils.ops import crop_image, draw_bbox, xyxy2xywh
 
-<<<<<<< HEAD
 logger = Logger(__name__)
-=======
-console = Console()
-
-# Create logs directory if it doesn't exist
-os.makedirs("logs", exist_ok=True)
-
-# Create a file console for logging
-log_filename = f"logs/reid_consumer_{datetime.now().strftime('%Y%m%d_%H%M%S')}.log"
-file_console = None  # Will be set in ReIdConsumer.__init__
-
-
-def log_both(message: str):
-    """Log message to both console and file"""
-    console.log(message)
-    if file_console:
-        file_console.log(message)
->>>>>>> f962cc85
 
 
 load_dotenv()
@@ -97,11 +79,7 @@
                 track_low_thresh=0.35,  # second association threshold
                 match_thresh=0.3,  # matching threshold for linear assignment
                 fuse_score=True,  # whether to fuse confidence scores with the iou distances before matching
-<<<<<<< HEAD
                 new_track_thresh=0.82,  # threshold for init new track if the detection does not match any tracks
-=======
-                new_track_thresh=0.85,  # threshold for init new track if the detection does not match any tracks
->>>>>>> f962cc85
             )
         )
 
